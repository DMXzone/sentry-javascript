{
  "name": "@sentry/minimal",
<<<<<<< HEAD
  "version": "5.8.0-beta.1",
=======
  "version": "5.8.0",
>>>>>>> cd661991
  "description": "Sentry minimal library that can be used in other packages",
  "repository": "git://github.com/getsentry/sentry-javascript.git",
  "homepage": "https://github.com/getsentry/sentry-javascript/tree/master/packages/minimal",
  "author": "Sentry",
  "license": "BSD-3-Clause",
  "engines": {
    "node": ">=6"
  },
  "main": "dist/index.js",
  "module": "esm/index.js",
  "types": "dist/index.d.ts",
  "publishConfig": {
    "access": "public"
  },
  "dependencies": {
<<<<<<< HEAD
    "@sentry/hub": "5.8.0-beta.1",
    "@sentry/types": "5.8.0-beta.1",
=======
    "@sentry/hub": "5.8.0",
    "@sentry/types": "5.7.1",
>>>>>>> cd661991
    "tslib": "^1.9.3"
  },
  "devDependencies": {
    "jest": "^24.7.1",
    "npm-run-all": "^4.1.2",
    "prettier": "^1.17.0",
    "prettier-check": "^2.0.0",
    "rimraf": "^2.6.3",
    "tslint": "^5.16.0",
    "typescript": "^3.4.5"
  },
  "scripts": {
    "build": "run-p build:es5 build:esm",
    "build:es5": "tsc -p tsconfig.build.json",
    "build:esm": "tsc -p tsconfig.esm.json",
    "build:watch": "run-p build:watch:es5 build:watch:esm",
    "build:watch:es5": "tsc -p tsconfig.build.json -w --preserveWatchOutput",
    "build:watch:esm": "tsc -p tsconfig.esm.json -w --preserveWatchOutput",
    "clean": "rimraf dist coverage",
    "link:yarn": "yarn link",
    "lint": "run-s lint:prettier lint:tslint",
    "lint:prettier": "prettier-check \"{src,test}/**/*.ts\"",
    "lint:tslint": "tslint -t stylish -p .",
    "lint:tslint:json": "tslint --format json -p . | tee lint-results.json",
    "fix": "run-s fix:tslint fix:prettier",
    "fix:prettier": "prettier --write \"{src,test}/**/*.ts\"",
    "fix:tslint": "tslint --fix -t stylish -p .",
    "test": "jest",
    "test:watch": "jest --watch"
  },
  "jest": {
    "collectCoverage": true,
    "transform": {
      "^.+\\.ts$": "ts-jest"
    },
    "moduleFileExtensions": [
      "js",
      "ts"
    ],
    "testEnvironment": "node",
    "testMatch": [
      "**/*.test.ts"
    ],
    "globals": {
      "ts-jest": {
        "tsConfig": "./tsconfig.json",
        "diagnostics": false
      }
    }
  },
  "sideEffects": false
}<|MERGE_RESOLUTION|>--- conflicted
+++ resolved
@@ -1,10 +1,6 @@
 {
   "name": "@sentry/minimal",
-<<<<<<< HEAD
-  "version": "5.8.0-beta.1",
-=======
   "version": "5.8.0",
->>>>>>> cd661991
   "description": "Sentry minimal library that can be used in other packages",
   "repository": "git://github.com/getsentry/sentry-javascript.git",
   "homepage": "https://github.com/getsentry/sentry-javascript/tree/master/packages/minimal",
@@ -20,13 +16,8 @@
     "access": "public"
   },
   "dependencies": {
-<<<<<<< HEAD
-    "@sentry/hub": "5.8.0-beta.1",
-    "@sentry/types": "5.8.0-beta.1",
-=======
     "@sentry/hub": "5.8.0",
     "@sentry/types": "5.7.1",
->>>>>>> cd661991
     "tslib": "^1.9.3"
   },
   "devDependencies": {
